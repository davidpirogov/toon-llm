"""
Command-line interface for TOON LLM encoding and decoding.

This module provides a CLI for encoding JSON to TOON LLM format and decoding
TOON LLM format back to JSON. It supports standard Unix behaviors like reading
from stdin and writing to stdout.
"""

import json
import sys
import traceback
from pathlib import Path
from typing import Annotated, Optional

import typer
from typing_extensions import Literal

from toon import __version__, decode, encode
from toon.errors import DecodeError, EncodeError

# Create the main Typer app
app = typer.Typer(
    name="toon",
    help="toon: Token-Oriented Object Notation for LLMs",
    add_completion=False,
)


def version_callback(value: bool) -> None:
    """Print version and exit."""
    if value:
        typer.echo(f"toon {__version__}")
        raise typer.Exit()


@app.callback()
def main(
    version: Annotated[
        Optional[bool],
        typer.Option(
            "--version",
            "-v",
            callback=version_callback,
            is_eager=True,
            help="Show version and exit",
        ),
    ] = None,
) -> None:
    """
    TOON LLM CLI: Encode JSON to TOON LLM format or decode TOON LLM to JSON.

    Use 'toon encode' or 'toon decode' subcommands.
    """
    pass


@app.command(name="encode")
def encode_cmd(
    input_file: Annotated[
        Optional[Path],
        typer.Argument(
            help="Input JSON file (or '-' for stdin). If not specified, reads from stdin.",
            show_default=False,
        ),
    ] = None,
    output: Annotated[
        Optional[Path],
        typer.Option(
            "--output", "-o", help="Output file. If not specified, writes to stdout."
        ),
    ] = None,
    indent: Annotated[
        int,
        typer.Option(
            "--indent", "-i", help="Number of spaces per indentation level", min=1
        ),
    ] = 2,
    quote: Annotated[
        str,
<<<<<<< HEAD
        typer.Option("--quote", "-d", help="Quote character for strings"),
=======
        typer.Option("--delimiter", "-s", help="Delimiter character for fields"),
>>>>>>> 0c7f5ab9
    ] = ",",
    quote: Annotated[
        str,
        typer.Option("--quote", "-d", help="Quote character for strings"),
    ] = "\"",
    length_marker: Annotated[
        bool,
        typer.Option("--length-marker", "-l", help='Use "#" prefix for array lengths'),
    ] = False,
    verbose: Annotated[
        bool,
        typer.Option("--verbose", help="Show verbose error messages with stack traces"),
    ] = False,
) -> None:
    """
    Encode JSON data to TOON format.

    Examples:
        toon encode input.json -o output.toon
        toon encode input.json
        cat input.json | toon encode
        toon encode - -o output.toon < input.json
        toon encode input.json --indent 4 --delimiter "|"
    """
    try:
        if delimiter == quote:
            typer.echo(
               f"Error: The 'delimiter' ({delimiter}) and 'quote' ({quote}) parameters cannot be the same.",
               err=True,
            )
            raise typer.Exit(code=1)
        # Read input
        if input_file is None or str(input_file) == "-":
            # Read from stdin
            input_text = sys.stdin.read()
        else:
            # Read from file
            if not input_file.exists():
                typer.echo(f"Error: Input file '{input_file}' not found", err=True)
                raise typer.Exit(code=1)
            input_text = input_file.read_text(encoding="utf-8")

        # Parse JSON
        try:
            data = json.loads(input_text)
        except json.JSONDecodeError as e:
            typer.echo(f"Error: Invalid JSON input: {e}", err=True)
            if verbose:
                typer.echo(traceback.format_exc(), err=True)
            raise typer.Exit(code=1) from None

        # Encode to TOON LLM
        try:
            length_marker_value: Literal["#", False] = "#" if length_marker else False
            result = encode(
                data,
                indent=indent,
                delimiter=delimiter,
                quote=quote,
                length_marker=length_marker_value,
            )
        except (EncodeError, ValueError) as e:
            typer.echo(f"Error: Encoding failed: {e}", err=True)
            if verbose:
                typer.echo(traceback.format_exc(), err=True)
            raise typer.Exit(code=1) from None

        # Write output
        if output is None:
            # Write to stdout
            typer.echo(result)
        else:
            # Write to file
            output.write_text(result, encoding="utf-8")
            if verbose:
                typer.echo(f"Encoded to: {output}", err=True)

    except typer.Exit:
        raise
    except Exception as e:
        typer.echo(f"Error: Unexpected error: {e}", err=True)
        if verbose:
            typer.echo(traceback.format_exc(), err=True)
        raise typer.Exit(code=1) from None


@app.command(name="decode")
def decode_cmd(
    input_file: Annotated[
        Optional[Path],
        typer.Argument(
            help="Input TOON LLM file (or '-' for stdin). If not specified, reads from stdin.",
            show_default=False,
        ),
    ] = None,
    output: Annotated[
        Optional[Path],
        typer.Option(
            "--output", "-o", help="Output file. If not specified, writes to stdout."
        ),
    ] = None,
    quote: Annotated[
        str,
<<<<<<< HEAD
        typer.Option("--quote", "-d", help="Quote character used in the TOON format"),
=======
        typer.Option("--delimiter", "-s", help="Delimiter character for fields"),
>>>>>>> 0c7f5ab9
    ] = ",",
    quote: Annotated[
        str,
        typer.Option("--quote", "-d", help="Quote character used in the TOON format"),
    ] = "\"",
    pretty: Annotated[
        bool,
        typer.Option(
            "--pretty", "-p", help="Pretty-print JSON output with indentation"
        ),
    ] = False,
    validate: Annotated[
        bool,
        typer.Option(
            "--validate", help="Only validate TOON LLM format without outputting"
        ),
    ] = False,
    verbose: Annotated[
        bool,
        typer.Option("--verbose", help="Show verbose error messages with stack traces"),
    ] = False,
) -> None:
    """
    Decode TOON format to JSON.

    Examples:
        toon decode input.toon -o output.json
        toon decode input.toon --pretty
        cat input.toon | toon decode
        toon decode - -o output.json < input.toon
        toon decode input.toon --delimiter "|"
        toon decode input.toon --validate
    """
    try:
        if delimiter == quote:
<<<<<<< HEAD
             typer.echo(
                 f"Error: The 'delimiter' ({delimiter}) and 'quote' ({quote}) parameters cannot be the same.",
                  err=True,
              )
        raise typer.Exit(code=1)
=======
            typer.echo(
                 f"Error: The 'delimiter' ({delimiter}) and 'quote' ({quote}) parameters cannot be the same.",
                  err=True,
              )
            raise typer.Exit(code=1)

>>>>>>> 0c7f5ab9
        # Read input
        if input_file is None or str(input_file) == "-":
            # Read from stdin
            input_text = sys.stdin.read()
        else:
            # Read from file
            if not input_file.exists():
                typer.echo(f"Error: Input file '{input_file}' not found", err=True)
                raise typer.Exit(code=1)
            input_text = input_file.read_text(encoding="utf-8")

        # Decode from TOON LLM
        try:
            result = decode(input_text, delimiter=delimiter, quote=quote)
        except DecodeError as e:
            typer.echo(f"Error: Decoding failed: {e}", err=True)
            if verbose:
                typer.echo(traceback.format_exc(), err=True)
            raise typer.Exit(code=1) from None

        # If validate-only mode, just report success
        if validate:
            if verbose:
                typer.echo("✓ TOON LLM format is valid", err=True)
            else:
                typer.echo("Valid")
            return

        # Convert to JSON
        if pretty:
            json_output = json.dumps(result, indent=2, ensure_ascii=False)
        else:
            json_output = json.dumps(result, ensure_ascii=False)

        # Write output
        if output is None:
            # Write to stdout
            typer.echo(json_output)
        else:
            # Write to file
            output.write_text(json_output, encoding="utf-8")
            if verbose:
                typer.echo(f"Decoded to: {output}", err=True)

    except typer.Exit:
        raise
    except Exception as e:
        typer.echo(f"Error: Unexpected error: {e}", err=True)
        if verbose:
            typer.echo(traceback.format_exc(), err=True)
        raise typer.Exit(code=1) from None


if __name__ == "__main__":
    app()<|MERGE_RESOLUTION|>--- conflicted
+++ resolved
@@ -75,13 +75,9 @@
             "--indent", "-i", help="Number of spaces per indentation level", min=1
         ),
     ] = 2,
-    quote: Annotated[
-        str,
-<<<<<<< HEAD
-        typer.Option("--quote", "-d", help="Quote character for strings"),
-=======
+    delimiter: Annotated[
+        str,
         typer.Option("--delimiter", "-s", help="Delimiter character for fields"),
->>>>>>> 0c7f5ab9
     ] = ",",
     quote: Annotated[
         str,
@@ -183,13 +179,9 @@
             "--output", "-o", help="Output file. If not specified, writes to stdout."
         ),
     ] = None,
-    quote: Annotated[
-        str,
-<<<<<<< HEAD
-        typer.Option("--quote", "-d", help="Quote character used in the TOON format"),
-=======
+    delimiter: Annotated[
+        str,
         typer.Option("--delimiter", "-s", help="Delimiter character for fields"),
->>>>>>> 0c7f5ab9
     ] = ",",
     quote: Annotated[
         str,
@@ -225,20 +217,12 @@
     """
     try:
         if delimiter == quote:
-<<<<<<< HEAD
-             typer.echo(
-                 f"Error: The 'delimiter' ({delimiter}) and 'quote' ({quote}) parameters cannot be the same.",
-                  err=True,
-              )
-        raise typer.Exit(code=1)
-=======
             typer.echo(
                  f"Error: The 'delimiter' ({delimiter}) and 'quote' ({quote}) parameters cannot be the same.",
                   err=True,
               )
             raise typer.Exit(code=1)
 
->>>>>>> 0c7f5ab9
         # Read input
         if input_file is None or str(input_file) == "-":
             # Read from stdin
